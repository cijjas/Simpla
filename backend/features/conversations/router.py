"""FastAPI router for conversations endpoints."""

import json
from typing import Optional
from .prompt_augmentation import reformulate_user_question
from fastapi import APIRouter, Depends, HTTPException, Query, Request
from fastapi.responses import StreamingResponse
from sqlalchemy.orm import Session
import asyncio

from .answer_generation.utils import fetch_and_parse_legal_context, build_enhanced_prompt
from features.subscription.rate_limit_service import RateLimitService
from core.database.base import get_db
from features.auth.auth_utils import verify_token
from .service import ConversationService
from .schemas import (
    ConversationCreate,
    ConversationUpdate,
    ConversationListParams,
    ConversationListResponse,
    ConversationDetailResponse,
    SendMessageRequest
)
from core.utils.logging_config import get_logger
from core.clients.relational import fetch_norm_by_infoleg_id

logger = get_logger(__name__)

router = APIRouter(prefix="/conversations", tags=["conversations"])

async def create_rate_limit_error_response(
    rate_limit_check,
    session_id: Optional[str]
) -> StreamingResponse:
    """Create a streaming error response for rate limit exceeded."""
    async def error_stream():
        error_data = {
            "content": f"Rate limit exceeded: {rate_limit_check.message}. Current usage: {rate_limit_check.current_usage}/{rate_limit_check.limit}. Resets at: {rate_limit_check.reset_at.isoformat()}",
            "session_id": str(session_id) if session_id else "error",
            "error": True,
            "rate_limit_exceeded": True,
            "current_usage": rate_limit_check.current_usage,
            "limit": rate_limit_check.limit,
            "reset_at": rate_limit_check.reset_at.isoformat(),
            "upgrade_url": "/configuracion"
        }
        yield f"data: {json.dumps(error_data)}\n\n"

    return StreamingResponse(
        error_stream(),
        media_type="text/event-stream",
        headers={
            "Cache-Control": "no-cache",
            "Connection": "keep-alive",
            "Access-Control-Allow-Origin": "*",
            "Access-Control-Allow-Headers": "*",
        },
        status_code=429
    )


# Authentication dependency
def get_current_user_id(request: Request) -> str:
    """Get current user ID from JWT token without database query."""
    auth_header = request.headers.get("Authorization")
    if not auth_header or not auth_header.startswith("Bearer "):
        raise HTTPException(status_code=401, detail="Not authenticated")
    
    token = auth_header.split(" ")[1]
    payload = verify_token(token, "access")
    if payload is None:
        raise HTTPException(status_code=401, detail="Invalid token")
    
    user_id: str = payload.get("sub")
    if user_id is None:
        raise HTTPException(status_code=401, detail="Invalid token payload")
    
    return user_id


@router.get("/", response_model=ConversationListResponse)
async def get_conversations(
    request: Request,
    limit: int = Query(default=20, ge=1, le=100, description="Number of conversations to return"),
    offset: int = Query(default=0, ge=0, description="Number of conversations to skip"),
    chat_type: Optional[str] = Query(default=None, description="Filter by chat type"),
    is_archived: bool = Query(default=False, description="Filter by archived status"),
    db: Session = Depends(get_db)
):
    """
    Get paginated list of conversations.
    
    Returns a list of conversations for the current user with pagination support.
    """
    try:
        user_id = get_current_user_id(request)
        
        # Validate chat_type
        if chat_type and chat_type not in ["normativa_nacional", "constituciones"]:
            raise HTTPException(
                status_code=400,
                detail="Invalid chat_type. Must be 'normativa_nacional' or 'constituciones'"
            )
        
        params = ConversationListParams(
            limit=limit,
            offset=offset,
            chat_type=chat_type,
            is_archived=is_archived
        )
        
        service = ConversationService(db)
        conversations, total = service.get_conversations(user_id, params)
        
        # Convert to response format
        items = [
            ConversationDetailResponse.model_validate(conv) 
            for conv in conversations
        ]
        
        has_more = offset + limit < total
        
        return ConversationListResponse(
            items=items,
            total=total,
            limit=limit,
            offset=offset,
            has_more=has_more
        )
        
    except HTTPException:
        raise
    except Exception as e:
        logger.error(f"Error getting conversations: {str(e)}")
        raise HTTPException(status_code=500, detail="Internal server error")


@router.post("/", response_model=ConversationDetailResponse)
async def create_conversation(
    request: Request,
    data: ConversationCreate,
    db: Session = Depends(get_db),
):
    """
    Create a new conversation.
    
    Creates a new conversation with the specified chat type and optional title.
    """
    try:
        user_id = get_current_user_id(request)
        
        service = ConversationService(db)
        conversation = service.create_conversation(user_id, data)
        
        return ConversationDetailResponse.model_validate(conversation)
        
    except Exception as e:
        logger.error(f"Error creating conversation: {str(e)}")
        raise HTTPException(status_code=500, detail="Internal server error")


@router.get("/{conversation_id}", response_model=ConversationDetailResponse)
async def get_conversation(
    request: Request,
    conversation_id: str,
    db: Session = Depends(get_db),
):
    """
    Get a conversation by ID with all messages.
    
    Returns the full conversation details including all messages in chronological order.
    """
    try:
        user_id = get_current_user_id(request)
        
        service = ConversationService(db)
        conversation = service.get_conversation_by_id(conversation_id, user_id)
        
        if not conversation:
            raise HTTPException(status_code=404, detail="Conversation not found")
        
        return ConversationDetailResponse.model_validate(conversation)
        
    except HTTPException:
        raise
    except Exception as e:
        logger.error(f"Error getting conversation {conversation_id}: {str(e)}")
        raise HTTPException(status_code=500, detail="Internal server error")


@router.post("/message", response_class=StreamingResponse)
async def send_message(
    request: Request,
    data: SendMessageRequest,
    db: Session = Depends(get_db),
):
    """
    Send a message and stream AI response using Server-Sent Events.

    Sends a user message and streams the AI response back in real-time.
    If no session_id is provided, creates a new conversation.
    """
    try:
        user_id = get_current_user_id(request)
        logger.info(f"Processing message for user: {user_id}")

<<<<<<< HEAD
        user_question = data.content
        
        # Reformulate the question for better search
        reformulated_question = await reformulate_user_question(user_question)
        
        # Use the reformulated question for embedding generation
        question_for_embedding = reformulated_question if reformulated_question else user_question
        
        # Generate embedding
        embedding_result = get_embedding(question_for_embedding)

        if not embedding_result["success"] or not embedding_result["data"]:
            raise HTTPException(status_code=500, detail="Failed to generate embedding")
=======
        # Check rate limits
        rate_limit_service = RateLimitService(db)
        estimated_tokens = max(50, len(data.content) // 4)
>>>>>>> 78c8315f

        rate_limit_check = await rate_limit_service.check_rate_limit(user_id, estimated_tokens)
        if not rate_limit_check.allowed:
            logger.warning(f"Rate limit exceeded for user {user_id}")
            return await create_rate_limit_error_response(rate_limit_check, data.session_id)

        # Fetch legal context and build enhanced prompt
        articles_data, divisions_data = fetch_and_parse_legal_context(data.content)
        enhanced_prompt = build_enhanced_prompt(data.content, articles_data, divisions_data)

        # Initialize conversation service
        service = ConversationService(db)

        async def generate_stream():
            """Generate streaming response with AI content."""
            actual_session_id = str(data.session_id) if data.session_id else "new-session"
            ai_response_content = ""

            try:
                # Stream AI response chunks
                async for chunk in service.stream_message_response(
                    user_id=user_id,
                    content=enhanced_prompt,
                    session_id=str(data.session_id) if data.session_id else None,
                    chat_type=data.chat_type
                ):
                    # Handle session_id metadata chunk
                    if isinstance(chunk, tuple) and len(chunk) == 2 and chunk[0] == "session_id":
                        actual_session_id = chunk[1]
                        continue

                    # Accumulate and stream content
                    ai_response_content += chunk
                    yield f"data: {json.dumps({'content': chunk, 'session_id': actual_session_id})}\n\n"

                # Record token usage
                total_tokens = estimated_tokens + max(50, len(ai_response_content) // 4)
                await rate_limit_service.record_usage(user_id, total_tokens)
                logger.info(f"Conversation processed for user {user_id}, tokens: {total_tokens}")

                # Send completion signal
                yield f"data: {json.dumps({'content': '', 'session_id': actual_session_id, 'done': True})}\n\n"

            except Exception as e:
                logger.error(f"Error in message streaming: {str(e)}")
                error_data = {"content": f"Error: {str(e)}", "session_id": actual_session_id, "error": True}
                yield f"data: {json.dumps(error_data)}\n\n"
        
        return StreamingResponse(
            generate_stream(),
            media_type="text/event-stream",
            headers={
                "Cache-Control": "no-cache",
                "Connection": "keep-alive",
                "Access-Control-Allow-Origin": "*",
                "Access-Control-Allow-Headers": "*",
            }
        )
        
    except Exception as e:
        logger.error(f"Error sending message: {str(e)}")
        raise HTTPException(status_code=500, detail="Internal server error")


@router.delete("/{conversation_id}")
async def delete_conversation(
    request: Request,
    conversation_id: str,
    db: Session = Depends(get_db),
):
    """
    Soft delete a conversation.
    
    Marks the conversation and all its messages as deleted without actually removing them from the database.
    """
    try:
        user_id = get_current_user_id(request)
        
        service = ConversationService(db)
        success = service.delete_conversation(conversation_id, user_id)
        
        if not success:
            raise HTTPException(status_code=404, detail="Conversation not found")
        
        return {"message": "Conversation deleted successfully"}
        
    except HTTPException:
        raise
    except Exception as e:
        logger.error(f"Error deleting conversation {conversation_id}: {str(e)}")
        raise HTTPException(status_code=500, detail="Internal server error")


@router.patch("/{conversation_id}", response_model=ConversationDetailResponse)
async def update_conversation(
    request: Request,
    conversation_id: str,
    data: ConversationUpdate,
    db: Session = Depends(get_db),
):
    """
    Update a conversation.

    Updates conversation metadata like title and archived status.
    """
    try:
        user_id = get_current_user_id(request)

        service = ConversationService(db)
        conversation = service.update_conversation(conversation_id, user_id, data)

        if not conversation:
            raise HTTPException(status_code=404, detail="Conversation not found")

        return ConversationDetailResponse.model_validate(conversation)

    except HTTPException:
        raise
    except Exception as e:
        logger.error(f"Error updating conversation {conversation_id}: {str(e)}")
        raise HTTPException(status_code=500, detail="Internal server error")


@router.get("/test/grpc-norm")
async def test_grpc_norm(
    infoleg_id: int = Query(default=183532, description="Infoleg ID to fetch"),
    grpc_host: str = Query(default="localhost", description="gRPC server host"),
    grpc_port: int = Query(default=50051, description="gRPC server port")
):
    """
    Test endpoint to fetch norm data via gRPC.

    Calls the ReconstructNorm RPC on the relational microservice.
    """
    try:
        logger.info(f"Testing gRPC call for infoleg_id={infoleg_id}")
        result = fetch_norm_by_infoleg_id(infoleg_id, grpc_host, grpc_port)

        return {
            "success": result["success"],
            "message": result["message"],
            "norma_json": result["norma_json"],
            "grpc_endpoint": f"{grpc_host}:{grpc_port}"
        }

    except Exception as e:
        logger.error(f"Error testing gRPC: {str(e)}")
        raise HTTPException(status_code=500, detail=f"gRPC test failed: {str(e)}")<|MERGE_RESOLUTION|>--- conflicted
+++ resolved
@@ -204,33 +204,23 @@
         user_id = get_current_user_id(request)
         logger.info(f"Processing message for user: {user_id}")
 
-<<<<<<< HEAD
-        user_question = data.content
-        
-        # Reformulate the question for better search
-        reformulated_question = await reformulate_user_question(user_question)
-        
-        # Use the reformulated question for embedding generation
-        question_for_embedding = reformulated_question if reformulated_question else user_question
-        
-        # Generate embedding
-        embedding_result = get_embedding(question_for_embedding)
-
-        if not embedding_result["success"] or not embedding_result["data"]:
-            raise HTTPException(status_code=500, detail="Failed to generate embedding")
-=======
         # Check rate limits
         rate_limit_service = RateLimitService(db)
         estimated_tokens = max(50, len(data.content) // 4)
->>>>>>> 78c8315f
 
         rate_limit_check = await rate_limit_service.check_rate_limit(user_id, estimated_tokens)
         if not rate_limit_check.allowed:
             logger.warning(f"Rate limit exceeded for user {user_id}")
             return await create_rate_limit_error_response(rate_limit_check, data.session_id)
 
+        # Reformulate the question for better search
+        reformulated_question = await reformulate_user_question(data.content)
+        
+        # Use the reformulated question for embedding generation
+        question_for_embedding = reformulated_question if reformulated_question else data.content
+
         # Fetch legal context and build enhanced prompt
-        articles_data, divisions_data = fetch_and_parse_legal_context(data.content)
+        articles_data, divisions_data = fetch_and_parse_legal_context(question_for_embedding)
         enhanced_prompt = build_enhanced_prompt(data.content, articles_data, divisions_data)
 
         # Initialize conversation service
