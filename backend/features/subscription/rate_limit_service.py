"""Rate limiting service for subscription tiers."""

import logging
from datetime import datetime, timezone
from typing import Optional, Dict, Any
from sqlalchemy.orm import Session
from sqlalchemy import and_, or_

from features.subscription.subscription_models import (
    SubscriptionTier, 
    UserSubscription, 
    UserUsage
)
from features.subscription.subscription_schemas import RateLimitCheckSchema

logger = logging.getLogger(__name__)


class RateLimitService:
    """Service for checking and enforcing rate limits."""
    
    def __init__(self, db: Session):
        self.db = db
    
    async def get_user_limits(self, user_id: str) -> Optional[Dict[str, Any]]:
        """
        Get user's current subscription tier and limits.
        
        Args:
            user_id: User ID
            
        Returns:
            Dictionary with tier info and effective limits, or None if no active subscription
        """
        try:
            # Get active subscription with tier info
            subscription = self.db.query(UserSubscription).join(SubscriptionTier).filter(
                and_(
                    UserSubscription.user_id == user_id,
                    UserSubscription.is_active == True,
                    or_(
                        UserSubscription.expires_at.is_(None),
                        UserSubscription.expires_at > datetime.now(timezone.utc)
                    )
                )
            ).first()
            
            if not subscription:
                return None
            
            tier = subscription.tier
            
            # Calculate effective limits (custom limits override tier limits)
            effective_limits = {
                'tier_id': tier.id,
                'tier_name': tier.name,
                'display_name': tier.display_name,
                'max_tokens_per_day': tier.max_tokens_per_day,
                'max_tokens_per_month': tier.max_tokens_per_month,
                'max_messages_per_day': tier.max_messages_per_day,
                'max_messages_per_hour': tier.max_messages_per_hour,
                'max_concurrent_chats': tier.max_concurrent_chats,
                'features': tier.features or {},
                'custom_limits': subscription.custom_limits or {}
            }
            
            # Apply custom limits if they exist
            if subscription.custom_limits:
                for key, value in subscription.custom_limits.items():
                    if key in effective_limits:
                        effective_limits[key] = value
            
            return effective_limits
            
        except Exception as e:
            logger.error(f"Error getting user limits for user {user_id}: {e}")
            return None
    
    async def get_current_usage(self, user_id: str, period_type: str) -> Optional[UserUsage]:
        """
        Get current usage for a specific period.
        
        Args:
            user_id: User ID
            period_type: 'hour', 'day', or 'month'
            
        Returns:
            UserUsage record or None if no usage recorded
        """
        try:
            period_start = self._get_period_start(period_type)
            
            usage = self.db.query(UserUsage).filter(
                and_(
                    UserUsage.user_id == user_id,
                    UserUsage.period_type == period_type,
                    UserUsage.period_start == period_start
                )
            ).first()
            
            return usage
            
        except Exception as e:
            logger.error(f"Error getting current usage for user {user_id}, period {period_type}: {e}")
            return None
    
    async def check_rate_limit(self, user_id: str, tokens_needed: int) -> RateLimitCheckSchema:
        """
        Check if user can make a request (MAIN FUNCTION).
        
        Args:
            user_id: User ID
            tokens_needed: Estimated tokens needed for the request
            
        Returns:
            RateLimitCheckSchema with rate limit status
        """
        try:
            # 1. Get user's limits
            limits = await self.get_user_limits(user_id)
            logger.info(f"Got limits for user {user_id}: {limits}")
            
            if not limits:
<<<<<<< HEAD
                logger.warning(f"No limits found for user {user_id}")
=======
                # TEMPORARY: Allow requests even without subscription (for testing)
                # TODO: Revert this to allowed=False after fixing subscription tables
                logger.warning(f"No subscription found for user {user_id}, allowing request for testing")
>>>>>>> f3c7ee4d
                return RateLimitCheckSchema(
                    allowed=True,  # Changed from False to True for testing
                    current_usage=0,
                    limit=999999,  # High limit for testing
                    period_type="day",
                    reset_at=self._get_period_end("day"),
                    message="No subscription - using testing mode"
                )
            
            # 2. Check daily token limit
            daily_usage = await self.get_current_usage(user_id, "day")
            current_daily_tokens = daily_usage.tokens_used if daily_usage else 0
            daily_limit = limits['max_tokens_per_day']
            
            # NULL means unlimited
            if daily_limit is not None and (current_daily_tokens + tokens_needed) > daily_limit:
                return RateLimitCheckSchema(
                    allowed=False,
                    current_usage=current_daily_tokens,
                    limit=daily_limit,
                    period_type="day",
                    reset_at=self._get_period_end("day"),
                    message=f"Daily token limit of {daily_limit} exceeded"
                )
            
            # 3. Check hourly message limit
            hourly_usage = await self.get_current_usage(user_id, "hour")
            current_hourly_messages = hourly_usage.messages_sent if hourly_usage else 0
            hourly_limit = limits['max_messages_per_hour']
            
            if hourly_limit is not None and (current_hourly_messages + 1) > hourly_limit:
                return RateLimitCheckSchema(
                    allowed=False,
                    current_usage=current_hourly_messages,
                    limit=hourly_limit,
                    period_type="hour",
                    reset_at=self._get_period_end("hour"),
                    message=f"Hourly message limit of {hourly_limit} exceeded"
                )
            
            # 4. Check daily message limit
            current_daily_messages = daily_usage.messages_sent if daily_usage else 0
            daily_message_limit = limits['max_messages_per_day']
            
            if daily_message_limit is not None and (current_daily_messages + 1) > daily_message_limit:
                return RateLimitCheckSchema(
                    allowed=False,
                    current_usage=current_daily_messages,
                    limit=daily_message_limit,
                    period_type="day",
                    reset_at=self._get_period_end("day"),
                    message=f"Daily message limit of {daily_message_limit} exceeded"
                )
            
            # All checks passed
            return RateLimitCheckSchema(
                allowed=True,
                current_usage=current_daily_tokens,
                limit=daily_limit,  # None means unlimited
                period_type="day",
                reset_at=self._get_period_end("day"),
                message="Request allowed"
            )
            
        except Exception as e:
            logger.error(f"Error checking rate limit for user {user_id}: {e}")
            return RateLimitCheckSchema(
                allowed=False,
                current_usage=0,
                limit=0,
                period_type="day",
                reset_at=self._get_period_end("day"),
                message="Rate limit check failed"
            )
    
    async def record_usage(self, user_id: str, tokens_used: int) -> bool:
        """
        Record usage after a successful request.
        
        Args:
            user_id: User ID
            tokens_used: Actual tokens used
            
        Returns:
            True if successful, False otherwise
        """
        try:
            logger.info(f"Starting to record usage for user {user_id}: {tokens_used} tokens")
            period_types = ['hour', 'day', 'month']
            
            for period_type in period_types:
                period_start = self._get_period_start(period_type)
                period_end = self._get_period_end(period_type)
                
                # Try to get existing usage record
                usage = self.db.query(UserUsage).filter(
                    and_(
                        UserUsage.user_id == user_id,
                        UserUsage.period_start == period_start,
                        UserUsage.period_type == period_type
                    )
                ).first()
                
                if usage:
                    # Update existing record
                    usage.tokens_used += tokens_used
                    usage.messages_sent += 1
                    usage.updated_at = datetime.now(timezone.utc)
                else:
                    # Create new record
                    usage = UserUsage(
                        user_id=user_id,
                        period_start=period_start,
                        period_end=period_end,
                        period_type=period_type,
                        tokens_used=tokens_used,
                        messages_sent=1
                    )
                    self.db.add(usage)
            
            self.db.commit()
            logger.info(f"Successfully recorded usage for user {user_id}: {tokens_used} tokens, 1 message")
            return True
            
        except Exception as e:
            logger.error(f"Error recording usage for user {user_id}: {e}")
            import traceback
            logger.error(f"Traceback: {traceback.format_exc()}")
            self.db.rollback()
            return False
    
    def _get_period_start(self, period_type: str) -> datetime:
        """Get the start of the current period."""
        now = datetime.now(timezone.utc)
        
        if period_type == "hour":
            return now.replace(minute=0, second=0, microsecond=0)
        elif period_type == "day":
            return now.replace(hour=0, minute=0, second=0, microsecond=0)
        elif period_type == "month":
            return now.replace(day=1, hour=0, minute=0, second=0, microsecond=0)
        else:
            raise ValueError(f"Invalid period type: {period_type}")
    
    def _get_period_end(self, period_type: str) -> datetime:
        """Get the end of the current period."""
        start = self._get_period_start(period_type)
        
        if period_type == "hour":
            from datetime import timedelta
            return start + timedelta(hours=1)
        elif period_type == "day":
            from datetime import timedelta
            return start + timedelta(days=1)
        elif period_type == "month":
            if start.month == 12:
                return start.replace(year=start.year + 1, month=1)
            else:
                return start.replace(month=start.month + 1)
        else:
            raise ValueError(f"Invalid period type: {period_type}")
<|MERGE_RESOLUTION|>--- conflicted
+++ resolved
@@ -121,13 +121,9 @@
             logger.info(f"Got limits for user {user_id}: {limits}")
             
             if not limits:
-<<<<<<< HEAD
-                logger.warning(f"No limits found for user {user_id}")
-=======
                 # TEMPORARY: Allow requests even without subscription (for testing)
                 # TODO: Revert this to allowed=False after fixing subscription tables
                 logger.warning(f"No subscription found for user {user_id}, allowing request for testing")
->>>>>>> f3c7ee4d
                 return RateLimitCheckSchema(
                     allowed=True,  # Changed from False to True for testing
                     current_usage=0,
