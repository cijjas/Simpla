--- conflicted
+++ resolved
@@ -485,11 +485,7 @@
         {/* Input Area - always visible */}
         <div className="p-4  flex-shrink-0">
           <div className="max-w-4xl mx-auto">
-<<<<<<< HEAD
             <InputGroup className="rounded-3xl pl-3 pt-2 bg-input border-border/50">
-=======
-            <InputGroup className="rounded-3xl pl-3 pt-2 bg-gray-50 border border-gray-200 dark:border-gray-700">
->>>>>>> 5765b20f
               <TextareaAutosize
                 ref={textareaRef}
                 data-slot="input-group-control"
@@ -497,11 +493,7 @@
                 onChange={(e) => setInputMessage(e.target.value)}
                 onKeyPress={handleKeyPress}
                 placeholder="Escribe tu mensaje..."
-<<<<<<< HEAD
                 className="flex field-sizing-content min-h-[60px] max-h-[220px] w-full resize-none rounded-xl bg-transparent dark:bg-transparent px-3 py-2.5 text-md transition-[color,box-shadow] outline-none placeholder:text-muted-foreground"
-=======
-                className="flex field-sizing-content min-h-[60px] max-h-[220px] w-full resize-none rounded-xl bg-transparent px-3 py-2.5 text-md transition-[color,box-shadow] outline-none placeholder:text-gray-500 dark:placeholder:text-gray-400"
->>>>>>> 5765b20f
                 disabled={isStreaming}
                 maxRows={3}
               />
