--- conflicted
+++ resolved
@@ -17,11 +17,7 @@
   InputGroupTextarea,
 } from '@/components/ui/input-group';
 import { Card, CardContent } from '@/components/ui/card';
-<<<<<<< HEAD
-import { MessageCircle, ChevronDown, User, Loader2, ArrowUp, Mic, MicOff } from 'lucide-react';
-=======
-import { MessageCircle, X, User, Loader2, ArrowUp } from 'lucide-react';
->>>>>>> f3c7ee4d
+import { MessageCircle, X, User, Loader2, ArrowUp, ChevronDown, Mic, MicOff } from 'lucide-react';
 import { useApi } from '@/features/auth/hooks/use-api';
 import { toast } from 'sonner';
 import ReactMarkdown from 'react-markdown';
